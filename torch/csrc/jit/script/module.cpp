--- conflicted
+++ resolved
@@ -246,10 +246,10 @@
       owner->lower_first_class_method(first_class_function);
 }
 
-void Module::define(const std::string& src, const Resolver& resolver) {
+void Module::define(const std::string& src, const ResolverPtr& resolver) {
   class_compilation_unit().define(
       src,
-      resolver ? resolver : nativeResolver,
+      resolver ? resolver : script::nativeResolver(),
       simpleSelf(module_object()->type()));
 }
 
@@ -284,7 +284,7 @@
   }
 }
 
-<<<<<<< HEAD
+
 void Module::clone_method(
     const Module& orig,
     const std::string& name,
@@ -328,41 +328,6 @@
     }
   }
   return clone_method(orig, name, type_remap);
-=======
-void Module::_define_lowered(
-    const std::vector<Def>& definitions,
-    const std::vector<ResolverPtr>& resolvers) {
-  size_t start = lowered_methods_.get_functions().size();
-  lowered_methods_.define(definitions, resolvers, nullptr);
-  lift_lowered_methods(start);
-  // call lift_lowered_method for each definition
-}
-
-void Module::_define_lowered(
-    const std::string& src,
-    const ResolverPtr& resolver) {
-  size_t start = lowered_methods_.get_functions().size();
-  lowered_methods_.define(src, resolver, nullptr);
-  lift_lowered_methods(start);
-}
-
-Method& Module::_define_lowered(
-    std::string name,
-    std::shared_ptr<Graph> graph,
-    std::vector<Slot> slots) {
-  Method& m = _create_lowered_method(
-      &lowered_methods_.create_function(std::move(name), std::move(graph)),
-      std::move(slots));
-  lift_lowered_method(m);
-  return m;
-}
-
-void Module::define(const std::string& src, const ResolverPtr& resolver) {
-  class_cu().define(
-      src,
-      resolver ? resolver : script::nativeResolver(),
-      simpleSelf(module_object()->type()));
->>>>>>> 41ab3ee2
 }
 
 } // namespace script
