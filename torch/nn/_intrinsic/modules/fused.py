from __future__ import absolute_import
from __future__ import division
from __future__ import print_function
from __future__ import unicode_literals

import torch
from torch.nn import Conv2d, ReLU, Linear, BatchNorm2d

class ConvReLU2d(torch.nn.Sequential):
    def __init__(self, conv, relu):
        assert type(conv) == Conv2d and type(relu) == ReLU, \
            'Incorrect types for input modules{}{}'.format(type(conv), type(relu))
        super(ConvReLU2d, self).__init__(conv, relu)

class LinearReLU(torch.nn.Sequential):
    def __init__(self, linear, relu):
        assert type(linear) == Linear and type(relu) == ReLU, \
            'Incorrect types for input modules{}{}'.format(type(linear), type(relu))
        super(LinearReLU, self).__init__(linear, relu)

class ConvBn2d(torch.nn.Sequential):
    def __init__(self, conv, bn):
        assert type(conv) == Conv2d and type(bn) == BatchNorm2d, \
            'Incorrect types for input modules{}{}'.format(type(conv), type(bn))
        super(ConvBn2d, self).__init__(conv, bn)

class ConvBnReLU2d(torch.nn.Sequential):
    def __init__(self, conv, bn, relu):
        assert type(conv) == Conv2d and type(bn) == BatchNorm2d and \
            type(relu) == ReLU, 'Incorrect types for input modules{}{}{}' \
            .format(type(conv), type(bn), type(relu))
<<<<<<< HEAD


class AddReLU(torch.nn.Module):
    def __init__(self):
        super(AddReLU, self).__init__()

    def forward(self, a, b):
        c = torch.add(a, b)
        return torch.nn.functional.relu(c)
=======
        super(ConvBnReLU2d, self).__init__(conv, bn, relu)
>>>>>>> 7294505e
<|MERGE_RESOLUTION|>--- conflicted
+++ resolved
@@ -29,7 +29,7 @@
         assert type(conv) == Conv2d and type(bn) == BatchNorm2d and \
             type(relu) == ReLU, 'Incorrect types for input modules{}{}{}' \
             .format(type(conv), type(bn), type(relu))
-<<<<<<< HEAD
+        super(ConvBnReLU2d, self).__init__(conv, bn, relu)
 
 
 class AddReLU(torch.nn.Module):
@@ -38,7 +38,4 @@
 
     def forward(self, a, b):
         c = torch.add(a, b)
-        return torch.nn.functional.relu(c)
-=======
-        super(ConvBnReLU2d, self).__init__(conv, bn, relu)
->>>>>>> 7294505e
+        return torch.nn.functional.relu(c)