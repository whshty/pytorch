--- conflicted
+++ resolved
@@ -815,17 +815,12 @@
     return table->getOp<Tensor (const Tensor &, int64_t, c10::optional<ScalarType>)>(tensorTypeIdToBackend(type_id()), is_variable())(const_cast<Tensor&>(*this), dim, dtype);
 }
 inline Tensor Tensor::logsumexp(IntArrayRef dim, bool keepdim) const {
-<<<<<<< HEAD
     static c10::OperatorHandle op = c10::Dispatcher::singleton().findSchema({"aten::logsumexp", ""}).value();
     if (is_variable()) {
-        return c10::Dispatcher::singleton().callUnboxedAutogradKernel<Tensor, const Tensor &, IntArrayRef, bool>(op, *this, dim, keepdim);
-    } else {
-        return c10::Dispatcher::singleton().lookup(op, type_id()).callUnboxed<Tensor, const Tensor &, IntArrayRef, bool>(*this, dim, keepdim);
-    }
-=======
-    static auto table = globalATenDispatch().getOpTable("aten::logsumexp(Tensor self, int[1] dim, bool keepdim=False) -> Tensor");
-    return table->getOp<Tensor (const Tensor &, IntArrayRef, bool)>(tensorTypeIdToBackend(type_id()), is_variable())(const_cast<Tensor&>(*this), dim, keepdim);
->>>>>>> f7b22f9a
+        return c10::Dispatcher::singleton().callUnboxedAutogradKernel<Tensor, const Tensor &, IntArrayRef, bool>(op, const_cast<Tensor&>(*this), dim, keepdim);
+    } else {
+        return c10::Dispatcher::singleton().lookup(op, type_id()).callUnboxed<Tensor, const Tensor &, IntArrayRef, bool>(const_cast<Tensor&>(*this), dim, keepdim);
+    }
 }
 inline Tensor Tensor::matmul(const Tensor & other) const {
     static c10::OperatorHandle op = c10::Dispatcher::singleton().findSchema({"aten::matmul", ""}).value();
@@ -852,17 +847,12 @@
     }
 }
 inline Tensor Tensor::max_values(IntArrayRef dim, bool keepdim) const {
-<<<<<<< HEAD
     static c10::OperatorHandle op = c10::Dispatcher::singleton().findSchema({"aten::max_values", ""}).value();
     if (is_variable()) {
-        return c10::Dispatcher::singleton().callUnboxedAutogradKernel<Tensor, const Tensor &, IntArrayRef, bool>(op, *this, dim, keepdim);
-    } else {
-        return c10::Dispatcher::singleton().lookup(op, type_id()).callUnboxed<Tensor, const Tensor &, IntArrayRef, bool>(*this, dim, keepdim);
-    }
-=======
-    static auto table = globalATenDispatch().getOpTable("aten::max_values(Tensor self, int[1] dim, bool keepdim=False) -> Tensor");
-    return table->getOp<Tensor (const Tensor &, IntArrayRef, bool)>(tensorTypeIdToBackend(type_id()), is_variable())(const_cast<Tensor&>(*this), dim, keepdim);
->>>>>>> f7b22f9a
+        return c10::Dispatcher::singleton().callUnboxedAutogradKernel<Tensor, const Tensor &, IntArrayRef, bool>(op, const_cast<Tensor&>(*this), dim, keepdim);
+    } else {
+        return c10::Dispatcher::singleton().lookup(op, type_id()).callUnboxed<Tensor, const Tensor &, IntArrayRef, bool>(const_cast<Tensor&>(*this), dim, keepdim);
+    }
 }
 inline Tensor Tensor::mean(c10::optional<ScalarType> dtype) const {
     static auto table = globalATenDispatch().getOpTable("aten::mean(Tensor self, *, ScalarType? dtype=None) -> Tensor");
@@ -889,17 +879,12 @@
     }
 }
 inline Tensor Tensor::min_values(IntArrayRef dim, bool keepdim) const {
-<<<<<<< HEAD
     static c10::OperatorHandle op = c10::Dispatcher::singleton().findSchema({"aten::min_values", ""}).value();
     if (is_variable()) {
-        return c10::Dispatcher::singleton().callUnboxedAutogradKernel<Tensor, const Tensor &, IntArrayRef, bool>(op, *this, dim, keepdim);
-    } else {
-        return c10::Dispatcher::singleton().lookup(op, type_id()).callUnboxed<Tensor, const Tensor &, IntArrayRef, bool>(*this, dim, keepdim);
-    }
-=======
-    static auto table = globalATenDispatch().getOpTable("aten::min_values(Tensor self, int[1] dim, bool keepdim=False) -> Tensor");
-    return table->getOp<Tensor (const Tensor &, IntArrayRef, bool)>(tensorTypeIdToBackend(type_id()), is_variable())(const_cast<Tensor&>(*this), dim, keepdim);
->>>>>>> f7b22f9a
+        return c10::Dispatcher::singleton().callUnboxedAutogradKernel<Tensor, const Tensor &, IntArrayRef, bool>(op, const_cast<Tensor&>(*this), dim, keepdim);
+    } else {
+        return c10::Dispatcher::singleton().lookup(op, type_id()).callUnboxed<Tensor, const Tensor &, IntArrayRef, bool>(const_cast<Tensor&>(*this), dim, keepdim);
+    }
 }
 inline Tensor Tensor::mm(const Tensor & mat2) const {
     static c10::OperatorHandle op = c10::Dispatcher::singleton().findSchema({"aten::mm", ""}).value();
@@ -1390,17 +1375,12 @@
     }
 }
 inline Tensor Tensor::std(IntArrayRef dim, bool unbiased, bool keepdim) const {
-<<<<<<< HEAD
     static c10::OperatorHandle op = c10::Dispatcher::singleton().findSchema({"aten::std", "dim"}).value();
     if (is_variable()) {
-        return c10::Dispatcher::singleton().callUnboxedAutogradKernel<Tensor, const Tensor &, IntArrayRef, bool, bool>(op, *this, dim, unbiased, keepdim);
-    } else {
-        return c10::Dispatcher::singleton().lookup(op, type_id()).callUnboxed<Tensor, const Tensor &, IntArrayRef, bool, bool>(*this, dim, unbiased, keepdim);
-    }
-=======
-    static auto table = globalATenDispatch().getOpTable("aten::std.dim(Tensor self, int[1] dim, bool unbiased=True, bool keepdim=False) -> Tensor");
-    return table->getOp<Tensor (const Tensor &, IntArrayRef, bool, bool)>(tensorTypeIdToBackend(type_id()), is_variable())(const_cast<Tensor&>(*this), dim, unbiased, keepdim);
->>>>>>> f7b22f9a
+        return c10::Dispatcher::singleton().callUnboxedAutogradKernel<Tensor, const Tensor &, IntArrayRef, bool, bool>(op, const_cast<Tensor&>(*this), dim, unbiased, keepdim);
+    } else {
+        return c10::Dispatcher::singleton().lookup(op, type_id()).callUnboxed<Tensor, const Tensor &, IntArrayRef, bool, bool>(const_cast<Tensor&>(*this), dim, unbiased, keepdim);
+    }
 }
 inline Tensor Tensor::prod(c10::optional<ScalarType> dtype) const {
     static auto table = globalATenDispatch().getOpTable("aten::prod(Tensor self, *, ScalarType? dtype=None) -> Tensor");
@@ -1477,17 +1457,12 @@
     }
 }
 inline Tensor Tensor::roll(IntArrayRef shifts, IntArrayRef dims) const {
-<<<<<<< HEAD
     static c10::OperatorHandle op = c10::Dispatcher::singleton().findSchema({"aten::roll", ""}).value();
     if (is_variable()) {
-        return c10::Dispatcher::singleton().callUnboxedAutogradKernel<Tensor, const Tensor &, IntArrayRef, IntArrayRef>(op, *this, shifts, dims);
-    } else {
-        return c10::Dispatcher::singleton().lookup(op, type_id()).callUnboxed<Tensor, const Tensor &, IntArrayRef, IntArrayRef>(*this, shifts, dims);
-    }
-=======
-    static auto table = globalATenDispatch().getOpTable("aten::roll(Tensor self, int[1] shifts, int[1] dims=[]) -> Tensor");
-    return table->getOp<Tensor (const Tensor &, IntArrayRef, IntArrayRef)>(tensorTypeIdToBackend(type_id()), is_variable())(const_cast<Tensor&>(*this), shifts, dims);
->>>>>>> f7b22f9a
+        return c10::Dispatcher::singleton().callUnboxedAutogradKernel<Tensor, const Tensor &, IntArrayRef, IntArrayRef>(op, const_cast<Tensor&>(*this), shifts, dims);
+    } else {
+        return c10::Dispatcher::singleton().lookup(op, type_id()).callUnboxed<Tensor, const Tensor &, IntArrayRef, IntArrayRef>(const_cast<Tensor&>(*this), shifts, dims);
+    }
 }
 inline Tensor Tensor::rot90(int64_t k, IntArrayRef dims) const {
     static c10::OperatorHandle op = c10::Dispatcher::singleton().findSchema({"aten::rot90", ""}).value();
@@ -1542,17 +1517,12 @@
     }
 }
 inline Tensor Tensor::var(IntArrayRef dim, bool unbiased, bool keepdim) const {
-<<<<<<< HEAD
     static c10::OperatorHandle op = c10::Dispatcher::singleton().findSchema({"aten::var", "dim"}).value();
     if (is_variable()) {
-        return c10::Dispatcher::singleton().callUnboxedAutogradKernel<Tensor, const Tensor &, IntArrayRef, bool, bool>(op, *this, dim, unbiased, keepdim);
-    } else {
-        return c10::Dispatcher::singleton().lookup(op, type_id()).callUnboxed<Tensor, const Tensor &, IntArrayRef, bool, bool>(*this, dim, unbiased, keepdim);
-    }
-=======
-    static auto table = globalATenDispatch().getOpTable("aten::var.dim(Tensor self, int[1] dim, bool unbiased=True, bool keepdim=False) -> Tensor");
-    return table->getOp<Tensor (const Tensor &, IntArrayRef, bool, bool)>(tensorTypeIdToBackend(type_id()), is_variable())(const_cast<Tensor&>(*this), dim, unbiased, keepdim);
->>>>>>> f7b22f9a
+        return c10::Dispatcher::singleton().callUnboxedAutogradKernel<Tensor, const Tensor &, IntArrayRef, bool, bool>(op, const_cast<Tensor&>(*this), dim, unbiased, keepdim);
+    } else {
+        return c10::Dispatcher::singleton().lookup(op, type_id()).callUnboxed<Tensor, const Tensor &, IntArrayRef, bool, bool>(const_cast<Tensor&>(*this), dim, unbiased, keepdim);
+    }
 }
 inline Tensor Tensor::view_as(const Tensor & other) const {
     static c10::OperatorHandle op = c10::Dispatcher::singleton().findSchema({"aten::view_as", ""}).value();
@@ -1587,17 +1557,12 @@
     return table->getOp<Tensor (const Tensor &, c10::optional<Scalar>, IntArrayRef, bool, ScalarType)>(tensorTypeIdToBackend(type_id()), is_variable())(const_cast<Tensor&>(*this), p, dim, keepdim, dtype);
 }
 inline Tensor Tensor::norm(c10::optional<Scalar> p, IntArrayRef dim, bool keepdim) const {
-<<<<<<< HEAD
     static c10::OperatorHandle op = c10::Dispatcher::singleton().findSchema({"aten::norm", "ScalarOpt_dim"}).value();
     if (is_variable()) {
-        return c10::Dispatcher::singleton().callUnboxedAutogradKernel<Tensor, const Tensor &, c10::optional<Scalar>, IntArrayRef, bool>(op, *this, p, dim, keepdim);
-    } else {
-        return c10::Dispatcher::singleton().lookup(op, type_id()).callUnboxed<Tensor, const Tensor &, c10::optional<Scalar>, IntArrayRef, bool>(*this, p, dim, keepdim);
-    }
-=======
-    static auto table = globalATenDispatch().getOpTable("aten::norm.ScalarOpt_dim(Tensor self, Scalar? p, int[1] dim, bool keepdim=False) -> Tensor");
-    return table->getOp<Tensor (const Tensor &, c10::optional<Scalar>, IntArrayRef, bool)>(tensorTypeIdToBackend(type_id()), is_variable())(const_cast<Tensor&>(*this), p, dim, keepdim);
->>>>>>> f7b22f9a
+        return c10::Dispatcher::singleton().callUnboxedAutogradKernel<Tensor, const Tensor &, c10::optional<Scalar>, IntArrayRef, bool>(op, const_cast<Tensor&>(*this), p, dim, keepdim);
+    } else {
+        return c10::Dispatcher::singleton().lookup(op, type_id()).callUnboxed<Tensor, const Tensor &, c10::optional<Scalar>, IntArrayRef, bool>(const_cast<Tensor&>(*this), p, dim, keepdim);
+    }
 }
 inline Tensor Tensor::clone() const {
     static c10::OperatorHandle op = c10::Dispatcher::singleton().findSchema({"aten::clone", ""}).value();
