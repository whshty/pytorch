--- conflicted
+++ resolved
@@ -82,7 +82,17 @@
   return methods_;
 }
 
-<<<<<<< HEAD
+ClassType::ClassType(
+    c10::optional<QualifiedName> name,
+    std::weak_ptr<CompilationUnit> cu,
+    bool is_module)
+    : NamedType(TypeKind::ClassType, std::move(name)),
+      compilation_unit_(std::move(cu)) {
+  if (is_module) {
+    parameterSlots_ = std::make_shared<std::vector<bool>>();
+  }
+}
+
 bool ClassType::isSubtypeOf(const TypePtr rhs) const {
   // to improve performance, this check can be cached
   if (auto iface = rhs->cast<InterfaceType>()) {
@@ -98,17 +108,6 @@
     return true;
   }
   return Type::isSubtypeOf(rhs);
-=======
-ClassType::ClassType(
-    c10::optional<QualifiedName> name,
-    std::weak_ptr<CompilationUnit> cu,
-    bool is_module)
-    : NamedType(TypeKind::ClassType, std::move(name)),
-      compilation_unit_(std::move(cu)) {
-  if (is_module) {
-    parameterSlots_ = std::make_shared<std::vector<bool>>();
-  }
->>>>>>> 529d1f9c
 }
 
 } // namespace c10