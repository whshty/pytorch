--- conflicted
+++ resolved
@@ -1155,75 +1155,6 @@
         # Assert equal
         np.testing.assert_array_almost_equal(Y_q_ref2.dequantize().numpy(), Y_q.dequantize().numpy(), decimal=4)
 
-<<<<<<< HEAD
-
-"""Tests the correctness of the tensor comparators."""
-class TestComparatorOps(TestCase):
-    """Tests the element-wise equality ops."""
-    @given(A=hu.tensor(shapes=((3, 4, 5),),
-                       qparams=hu.qparams(dtypes=torch.quint8)),
-           B=hu.tensor(shapes=((5,), (1, 5), (1, 1, 5), (4, 5), (3, 4, 5)),
-                       qparams=hu.qparams(dtypes=torch.quint8)))
-    def test_compare_tensor_tensor(self, A, B):
-        A, (scale_a, zero_point_a, dtype_a) = A
-        B, (scale_b, zero_point_b, dtype_b) = B
-        tA = torch.from_numpy(A)
-        tB = torch.from_numpy(B)
-
-        qA = torch.quantize_linear(tA, scale=scale_a, zero_point=zero_point_a,
-                                   dtype=dtype_a)
-        qB = torch.quantize_linear(tB, scale=scale_b, zero_point=zero_point_b,
-                                   dtype=dtype_b)
-        dqA = qA.dequantize()
-        dqB = qB.dequantize()
-
-        ops_under_test = ('__eq__', '__ne__', '__ge__', '__le__', '__gt__',
-                          '__lt__', 'eq', 'ne', 'ge', 'le', 'gt', 'lt')
-
-        for op in ops_under_test:
-            result_ref = getattr(dqA, op)(dqB)
-            result = getattr(qA, op)(qB)
-            self.assertEqual(result_ref, result,
-                             "'tensor.{}(tensor)'' failed".format(op))
-            # Reversed broadcasting.
-            result_ref = getattr(dqB, op)(dqA)
-            result = getattr(qB, op)(qA)
-            self.assertEqual(result_ref, result,
-                             "'tensor.{}(tensor)'' failed".format(op))
-
-    @given(A=hu.tensor(shapes=((3, 4, 5),),
-                       qparams=hu.qparams(dtypes=torch.quint8)),
-           b=st.floats(allow_infinity=False, allow_nan=False, width=32))
-    def test_compare_tensor_scalar(self, A, b):
-        A, (scale_a, zero_point_a, dtype_a) = A
-        tA = torch.from_numpy(A)
-
-        qA = torch.quantize_linear(tA, scale=scale_a, zero_point=zero_point_a,
-                                   dtype=dtype_a)
-        dqA = qA.dequantize()
-
-        ops_under_test_reversible = ('__eq__', '__ne__', '__ge__', '__le__',
-                                     '__gt__', '__lt__')
-        ops_under_test_nonreversible = ('eq', 'ne', 'ge', 'le', 'gt', 'lt')
-
-        for op in ops_under_test_reversible:
-            result_ref = getattr(dqA, op)(b)
-            result = getattr(qA, op)(b)
-            self.assertEqual(result_ref, result,
-                             "'tensor.{}(scalar)'' failed".format(op))
-            # Reversed broadcasting.
-            result_ref = getattr(b, op)(dqA)
-            result = getattr(b, op)(qA)
-            self.assertEqual(result_ref, result,
-                             "'scalar.{}(tensor)'' failed".format(op))
-
-        for op in ops_under_test_nonreversible:
-            result_ref = getattr(dqA, op)(b)
-            result = getattr(qA, op)(b)
-            self.assertEqual(result_ref, result,
-                             "'tensor.{}(scalar)'' failed".format(op))
-
-=======
     """Tests the correctness of the quantized::qnnpack_add op."""
     @given(A=hu.tensor(shapes=hu.array_shapes(1, 5, 1, 5),
                        qparams=hu.qparams(dtypes=torch.quint8,
@@ -1326,7 +1257,74 @@
         oW = pool_output_shape(4, kernel, padding, stride, dilation)
         np.testing.assert_equal(qc.size(), (0, oH, oW, 2),
                                 "Quantized maxpool2d with batch size 0 failed.")
->>>>>>> e34ef043
+
+
+"""Tests the correctness of the tensor comparators."""
+class TestComparatorOps(TestCase):
+    """Tests the element-wise equality ops."""
+    @given(A=hu.tensor(shapes=((3, 4, 5),),
+                       qparams=hu.qparams(dtypes=torch.quint8)),
+           B=hu.tensor(shapes=((5,), (1, 5), (1, 1, 5), (4, 5), (3, 4, 5)),
+                       qparams=hu.qparams(dtypes=torch.quint8)))
+    def test_compare_tensor_tensor(self, A, B):
+        A, (scale_a, zero_point_a, dtype_a) = A
+        B, (scale_b, zero_point_b, dtype_b) = B
+        tA = torch.from_numpy(A)
+        tB = torch.from_numpy(B)
+
+        qA = torch.quantize_linear(tA, scale=scale_a, zero_point=zero_point_a,
+                                   dtype=dtype_a)
+        qB = torch.quantize_linear(tB, scale=scale_b, zero_point=zero_point_b,
+                                   dtype=dtype_b)
+        dqA = qA.dequantize()
+        dqB = qB.dequantize()
+
+        ops_under_test = ('__eq__', '__ne__', '__ge__', '__le__', '__gt__',
+                          '__lt__', 'eq', 'ne', 'ge', 'le', 'gt', 'lt')
+
+        for op in ops_under_test:
+            result_ref = getattr(dqA, op)(dqB)
+            result = getattr(qA, op)(qB)
+            self.assertEqual(result_ref, result,
+                             "'tensor.{}(tensor)'' failed".format(op))
+            # Reversed broadcasting.
+            result_ref = getattr(dqB, op)(dqA)
+            result = getattr(qB, op)(qA)
+            self.assertEqual(result_ref, result,
+                             "'tensor.{}(tensor)'' failed".format(op))
+
+    @given(A=hu.tensor(shapes=((3, 4, 5),),
+                       qparams=hu.qparams(dtypes=torch.quint8)),
+           b=st.floats(allow_infinity=False, allow_nan=False, width=32))
+    def test_compare_tensor_scalar(self, A, b):
+        A, (scale_a, zero_point_a, dtype_a) = A
+        tA = torch.from_numpy(A)
+
+        qA = torch.quantize_linear(tA, scale=scale_a, zero_point=zero_point_a,
+                                   dtype=dtype_a)
+        dqA = qA.dequantize()
+
+        ops_under_test_reversible = ('__eq__', '__ne__', '__ge__', '__le__',
+                                     '__gt__', '__lt__')
+        ops_under_test_nonreversible = ('eq', 'ne', 'ge', 'le', 'gt', 'lt')
+
+        for op in ops_under_test_reversible:
+            result_ref = getattr(dqA, op)(b)
+            result = getattr(qA, op)(b)
+            self.assertEqual(result_ref, result,
+                             "'tensor.{}(scalar)'' failed".format(op))
+            # Reversed broadcasting.
+            result_ref = getattr(b, op)(dqA)
+            result = getattr(b, op)(qA)
+            self.assertEqual(result_ref, result,
+                             "'scalar.{}(tensor)'' failed".format(op))
+
+        for op in ops_under_test_nonreversible:
+            result_ref = getattr(dqA, op)(b)
+            result = getattr(qA, op)(b)
+            self.assertEqual(result_ref, result,
+                             "'tensor.{}(scalar)'' failed".format(op))
+
 
 if __name__ == "__main__":
     run_tests()