--- conflicted
+++ resolved
@@ -1142,20 +1142,12 @@
 
 
 def create_derived(backend_type_env, declarations):
-<<<<<<< HEAD
-    # type: (Environment, List[FunctionOption]) -> Tuple[List[str], List[str]]
-    type_object_declarations = []
-    type_object_definitions = []
-    function_registrations = []
-    legacy_th_declarations = []
-    legacy_th_definitions = []
-=======
-    # type: (Environment, List[FunctionOption]) -> Tuple[List[str], List[str], List[str], List[str]]
+    # type: (Environment, List[FunctionOption]) -> Tuple[List[str], List[str], List[str], List[str], List[str]]
     type_object_declarations = []  # type: List[str]
     type_object_definitions = []  # type: List[str]
+    function_registrations = []  # type: List[str]
     legacy_th_declarations = []  # type: List[str]
     legacy_th_definitions = []  # type: List[str]
->>>>>>> d6efab01
     is_cuda = 'CUDA' in backend_type_env['Backend']
 
     def replace_with_null(argument):
@@ -1574,15 +1566,10 @@
 
 
 def create_extension_backend(backend_type_env, declarations):
-    # type: (Environment, List[FunctionOption]) -> Tuple[List[str], List[str]]
-<<<<<<< HEAD
+    # type: (Environment, List[FunctionOption]) -> Tuple[List[str], List[str], List[str]]
     type_object_declarations = []
     type_object_definitions = []
     function_registrations = []
-=======
-    type_object_declarations = []  # type: List[str]
-    type_object_definitions = []  # type: List[str]
->>>>>>> d6efab01
 
     for declaration in declarations:
         for option in declaration['options']:
