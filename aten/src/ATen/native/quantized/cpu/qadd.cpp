#include <ATen/ATen.h>
#include <ATen/core/op_registration/op_registration.h>
#include <ATen/native/TensorIterator.h>
#include <ATen/native/cpu/Loops.h>
#include <ATen/quantized/Quantizer.h>

#include <algorithm>

namespace at {
namespace native {
namespace {

inline void check_inputs(const Tensor& qa, const Tensor& qb) {
  TORCH_CHECK(
      qa.qscheme() == kPerTensorAffine,
      "Only per tensor quantization is suported in Add.");
  TORCH_CHECK(
      qa.qscheme() == qb.qscheme(),
      "Both inputs to Add must have the same quantization shceme.");
  TORCH_CHECK(qa.numel() == qb.numel(), "Add operands must be the same size!");
  TORCH_CHECK(
      qa.scalar_type() == qb.scalar_type(),
      "Add operands should have same data type.");
}

// Note: out is assumed to be the same size as self and other.
// Note: Addition is only supported when self, other, out are of the same dtype.
template <bool ReLUFused = false>
Tensor _add_out(Tensor& out, const Tensor& self, const Tensor& other) {
  int64_t zero_point = out.q_zero_point();
  double scale = out.q_scale();
  int64_t self_zero_point = self.q_zero_point();
  double self_scale = self.q_scale();
  int64_t other_zero_point = other.q_zero_point();
  double other_scale = other.q_scale();

  auto iter = TensorIterator::binary_op(out, self, other);
  AT_DISPATCH_QINT_TYPES(out.scalar_type(), "qadd", [&]() {
    cpu_kernel(iter, [&](scalar_t a, scalar_t b) -> scalar_t {
      const auto da = at::dequantize_val(self_scale, self_zero_point, a);
      const auto db = at::dequantize_val(other_scale, other_zero_point, b);
      float c = da + db;
      if (ReLUFused) {
        c = std::max<float>(c, 0.0);
      }
      return at::quantize_val<scalar_t>(scale, zero_point, c);
    });
  });
  return out;
}

template <bool ReLUFused = false>
Tensor _add_scalar_out(Tensor& out, const Tensor& self, Scalar other) {
  int64_t zero_point = out.q_zero_point();
  double scale = out.q_scale();
  int64_t self_zero_point = self.q_zero_point();
  double self_scale = self.q_scale();

  auto iter = TensorIterator::unary_op(out, self);
  AT_DISPATCH_QINT_TYPES(out.scalar_type(), "qadd", [&]() {
    cpu_kernel(iter, [&](scalar_t a) -> scalar_t {
      const auto da = at::dequantize_val(self_scale, self_zero_point, a);
      double c = da + other.toFloat();
      auto quant_val = at::quantize_val<scalar_t>(scale, zero_point, c);
      auto dequant_val = at::dequantize_val(scale, zero_point, quant_val);
      if (ReLUFused) {
        c = std::max<float>(c, 0.0);
      }
      return at::quantize_val<scalar_t>(scale, zero_point, c);
    });
  });
  return out;
}


template <bool ReLUFused = false>
class QAdd final : public c10::OperatorKernel {
 public:
  Tensor operator()(Tensor qa, Tensor qb, double scale, int64_t zero_point) {
    check_inputs(qa, qb);
    auto qc = at::_empty_affine_quantized(
        qa.sizes(),
        at::device(kCPU).dtype(qa.scalar_type()),
        scale,
        zero_point,
        qa.suggest_memory_format());
    return _add_out<ReLUFused>(qc, qa, qb);
  }
};

template <bool ReLUFused = false>
class QAddOut final : public c10::OperatorKernel {
 public:
  Tensor operator()(Tensor qa, Tensor qb, Tensor out) {
    check_inputs(qa, qb);
    check_inputs(qa, out);
    return _add_out<ReLUFused>(out, qa, qb);
  }
};


template <bool ReLUFused = false>
class QAddScalar final : public c10::OperatorKernel {
 public:
  Tensor operator()(Tensor qa, Scalar b,
                    double scale, int64_t zero_point) {
  TORCH_CHECK(qa.qscheme() == kPerTensorAffine ||
              qa.qscheme() == kPerTensorSymmetric,
              "Only per tensor quantization is suuported in Add.");
    auto qc = at::_empty_affine_quantized(qa.sizes(),
      at::device(kCPU).dtype(
<<<<<<< HEAD
          qa.scalar_type()),
          scale,
          zero_point,
          qa.suggest_memory_format());
=======
        qa.scalar_type()),
        scale,
        zero_point,
        qa.suggest_memory_format());
>>>>>>> c07fcece
    return _add_scalar_out<ReLUFused>(qc, qa, b);
  }
};

template <bool ReLUFused = false>
class QAddScalarOut final : public c10::OperatorKernel {
 public:
  Tensor operator()(Tensor qa, Scalar b, Tensor out) {
    check_inputs(qa, out);
    return _add_scalar_out<ReLUFused>(out, qa, b);
  }
};

static auto registry = c10::RegisterOperators()
.op("quantized::add(Tensor qa, Tensor qb, float scale, int zero_point)"
     "-> Tensor qc",
    c10::RegisterOperators::options()
      .kernel<QAdd</*ReLUFused=*/false>>(QuantizedCPUTensorId()))
.op("quantized::add_relu(Tensor qa, Tensor qb, float scale, int zero_point)"
     "-> Tensor qc",
    c10::RegisterOperators::options()
      .kernel<QAdd</*ReLUFused=*/true>>(QuantizedCPUTensorId()))
.op("quantized::add_out(Tensor qa, Tensor qb, Tensor out)"
     "-> Tensor out",
    c10::RegisterOperators::options()
      .kernel<QAddOut</*ReLUFused=*/false>>(QuantizedCPUTensorId()))
.op("quantized::add_relu_out(Tensor qa, Tensor qb, Tensor out)"
     "-> Tensor out",
    c10::RegisterOperators::options()
      .kernel<QAddOut</*ReLUFused=*/true>>(QuantizedCPUTensorId()))
.op("quantized::add_scalar(Tensor qa, Scalar b, float scale, int zero_point)"
     "-> Tensor qc",
    c10::RegisterOperators::options()
      .kernel<QAddScalar</*ReLUFused=*/false>>(QuantizedCPUTensorId()))
.op("quantized::add_scalar_relu(Tensor qa, Scalar b, float scale,"
     "int zero_point) -> Tensor qc",
    c10::RegisterOperators::options()
      .kernel<QAddScalar</*ReLUFused=*/true>>(QuantizedCPUTensorId()))
.op("quantized::add_scalar_out(Tensor qa, Scalar b, Tensor out)"
     "-> Tensor out",
    c10::RegisterOperators::options()
      .kernel<QAddScalarOut</*ReLUFused=*/false>>(QuantizedCPUTensorId()))
.op("quantized::add_scalar_relu_out(Tensor qa, Scalar b, Tensor out)"
     "-> Tensor out",
    c10::RegisterOperators::options()
      .kernel<QAddScalarOut</*ReLUFused=*/true>>(QuantizedCPUTensorId()));
}  // namespace
}}  // namespace at::native<|MERGE_RESOLUTION|>--- conflicted
+++ resolved
@@ -109,17 +109,10 @@
               "Only per tensor quantization is suuported in Add.");
     auto qc = at::_empty_affine_quantized(qa.sizes(),
       at::device(kCPU).dtype(
-<<<<<<< HEAD
-          qa.scalar_type()),
-          scale,
-          zero_point,
-          qa.suggest_memory_format());
-=======
         qa.scalar_type()),
         scale,
         zero_point,
         qa.suggest_memory_format());
->>>>>>> c07fcece
     return _add_scalar_out<ReLUFused>(qc, qa, b);
   }
 };
