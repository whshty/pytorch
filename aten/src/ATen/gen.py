import argparse
import os

import yaml
from collections import OrderedDict

import sys
from os import path
sys.path.append(path.dirname(path.abspath(__file__)))

import cwrap_parser
import nn_parse
import native_parse
import preprocess_declarations
import function_wrapper
from function_wrapper import scalar_types

from code_template import CodeTemplate


# This file is the top-level entry point for code generation in ATen.
# It takes an arbitrary number of arguments specifying metadata files to
# process (.cwrap, .yaml and .h) and outputs a number generated header
# and cpp files in ATen/ (see invocations of 'write' for each file that
# is written.) It is invoked from cmake; look for the 'cwrap_files'
# variable for an up-to-date list of files which are passed.

parser = argparse.ArgumentParser(description='Generate ATen source files')
parser.add_argument('files', help='cwrap files', nargs='+')

parser.add_argument(
    '-s',
    '--source-path',
    help='path to source directory for ATen',
    default='.')
parser.add_argument(
    '-o',
    '--output-dependencies',
    help='output a list of dependencies into the given file and exit')
parser.add_argument(
    '-d', '--install_dir', help='output directory', default='ATen')
parser.add_argument(
    '--rocm',
    action='store_true',
    help='reinterpret CUDA as ROCm/HIP and adjust filepaths accordingly')
options = parser.parse_args()
gen_to_source = os.environ.get('GEN_TO_SOURCE')  # update source directly as part of gen
if not gen_to_source:
    core_install_dir = os.path.join(options.install_dir, 'core_tmp') if options.install_dir is not None else None
else:
    core_install_dir = os.path.join(options.source_path, 'core')

if options.install_dir is not None and not os.path.exists(options.install_dir):
    os.makedirs(options.install_dir)
if core_install_dir is not None and not os.path.exists(core_install_dir):
    os.makedirs(core_install_dir)


class FileManager(object):
    def __init__(self, install_dir=None):
        self.install_dir = install_dir if install_dir else options.install_dir
        self.filenames = set()
        self.outputs_written = False
        self.undeclared_files = []

    def will_write(self, filename):
        filename = '{}/{}'.format(self.install_dir, filename)
        if self.outputs_written:
            raise Exception("'will_write' can only be called before " +
                            "the call to write_outputs, refactor so outputs are registered " +
                            "before running the generators")
        self.filenames.add(filename)

    def _write_if_changed(self, filename, contents):
        try:
            with open(filename, 'r') as f:
                old_contents = f.read()
        except IOError:
            old_contents = None
        if contents != old_contents:
            with open(filename, 'w') as f:
                f.write(contents)

    def write_outputs(self, filename):
        """Write a file containing the list of all outputs which are
        generated by this script."""
        self._write_if_changed(
            filename,
            ''.join(name + ";" for name in sorted(self.filenames)))
        self.outputs_written = True

    def write(self, filename, s, env=None):
        filename = '{}/{}'.format(self.install_dir, filename)
        if isinstance(s, CodeTemplate):
            assert env is not None
            env['generated_comment'] = "@" + "generated by aten/src/ATen/gen.py"
            s = s.substitute(env)
        self._write_if_changed(filename, s)
        if filename not in self.filenames:
            self.undeclared_files.append(filename)
        else:
            self.filenames.remove(filename)

    def check_all_files_written(self):
        if len(self.undeclared_files) > 0:
            raise Exception(
                "trying to write files {} which are not ".format(self.undeclared_files) +
                "in the list of outputs this script produces. " +
                "use will_write to add them.")
        if len(self.filenames) > 0:
            raise Exception("Outputs declared with 'will_write' were " +
                            "never written: {}".format(self.filenames))


TEMPLATE_PATH = options.source_path + "/templates"
TYPE_DERIVED_CPP = CodeTemplate.from_file(TEMPLATE_PATH + "/TypeDerived.cpp")
SPARSE_TYPE_DERIVED_CPP = CodeTemplate.from_file(TEMPLATE_PATH + "/SparseTypeDerived.cpp")
TYPE_DERIVED_H = CodeTemplate.from_file(TEMPLATE_PATH + "/TypeDerived.h")
TYPE_DEFAULT_H = CodeTemplate.from_file(TEMPLATE_PATH + "/TypeDefault.h")
TYPE_DEFAULT_CPP = CodeTemplate.from_file(TEMPLATE_PATH + "/TypeDefault.cpp")
TYPE_EXTENSION_H = CodeTemplate.from_file(TEMPLATE_PATH + "/TypeExtension.h")
TYPE_EXTENSION_CPP = CodeTemplate.from_file(TEMPLATE_PATH + "/TypeExtension.cpp")
REGISTRATION_DECLARATIONS_H = CodeTemplate.from_file(TEMPLATE_PATH + "/RegistrationDeclarations.h")

TENSOR_H = CodeTemplate.from_file(TEMPLATE_PATH + "/Tensor.h")
TENSOR_METHODS_H = CodeTemplate.from_file(TEMPLATE_PATH + "/TensorMethods.h")

FUNCTIONS_H = CodeTemplate.from_file(TEMPLATE_PATH + "/Functions.h")

LEGACY_TH_FUNCTIONS_H = CodeTemplate.from_file(TEMPLATE_PATH + "/LegacyTHFunctions.h")
LEGACY_TH_FUNCTIONS_CPP = CodeTemplate.from_file(TEMPLATE_PATH + "/LegacyTHFunctions.cpp")

NATIVE_FUNCTIONS_H = CodeTemplate.from_file(TEMPLATE_PATH + "/NativeFunctions.h")

EXTENSION_BACKEND_REGISTRATION_H = CodeTemplate.from_file(TEMPLATE_PATH + "/ExtensionBackendRegistration.h")

EXTENSION_BACKEND_REGISTER_SWITCH = CodeTemplate("""\
case Backend::${Backend}:
    ${Type}Dispatch::register_function(schema, fn);
    break;
""")

core_file_manager = FileManager(core_install_dir)
file_manager = FileManager()
cuda_file_manager = FileManager()

def backend_to_devicetype(backend):
    if backend == 'QuantizedCPU':
        return 'CPU'
    return backend

backends = ['CPU', 'CUDA']
densities = ['Dense', 'Sparse', 'Mkldnn']  # TODO: layout instead of densities?

quantized_backends = ['QuantizedCPU']

extension_backends = ['MSNPU', 'XLA']

# scalar_name, c_type, accreal, is_floating_type
quantized_scalar_types = [
    ('QInt8', 'qint8', 'QInt8AccrealNotDefined', 'QInt8IsFloatingTypeNotDefined'),
    ('QUInt8', 'quint8', 'QUInt8AccrealNotDefined', 'QUInt8IsFloatingTypeNotDefined'),
    ('QInt32', 'qint32', 'QInt32AccrealNotDefined', 'Qint32IsFloatingTypeNotDefined'),
]


# shared environment for non-derived base classes Tensor.h Storage.h
top_env = {
    'cpu_type_headers': [],
    'cuda_type_headers': [],
    'function_registrations': [],
    'type_method_declarations': [],
    'type_method_definitions': [],
    'tensor_method_declarations': [],
    'tensor_method_definitions': [],
    'function_declarations': [],
    'function_definitions': [],
    'type_ids': [],
    'native_function_declarations': [],
    'extension_backend_headers': [],
    'extension_backend_register_switches': [],
    'registration_declarations': [],
}


def dict_representer(dumper, data):
    return dumper.represent_dict(data.items())


def postprocess_output_declarations(output_declarations):
    # ensure each return has a name associated with it
    for decl in output_declarations:
        has_named_ret = False
        for n, ret in enumerate(decl.returns):
            if 'name' not in ret:
                assert not has_named_ret
                if decl.inplace:
                    ret['name'] = 'self'
                elif len(decl.returns) == 1:
                    ret['name'] = 'out'
                else:
                    ret['name'] = 'out' + str(n)
            else:
                has_named_ret = True

    def remove_key_if_none(dictionary, key):
        if key in dictionary.keys() and dictionary[key] is None:
            del dictionary[key]
        return dictionary

    return [remove_key_if_none(decl._asdict(), 'buffers')
            for decl in output_declarations]


def format_yaml(data):
    if options.output_dependencies:
        # yaml formatting is slow so don't do it if we will ditch it.
        return ""
    noalias_dumper = yaml.dumper.SafeDumper
    noalias_dumper.ignore_aliases = lambda self, data: True
    # Support serializing OrderedDict
    noalias_dumper.add_representer(OrderedDict, dict_representer)
    # Some yaml parsers (e.g. Haskell's) don't understand line breaks.
    # width=float('Inf') turns off optional line breaks and improves
    # the portability of the outputted yaml.
    return yaml.dump(data, default_flow_style=False, Dumper=noalias_dumper, width=float('Inf'))


def generate_storage_type_and_tensor(backend, density, declarations):
    env = {}
    density_tag = density if density != 'Dense' else ''
    env['Density'] = density
    env['Type'] = "{}{}Type".format(density_tag, backend)
    env['DeviceType'] = backend_to_devicetype(backend)
    env['Backend'] = density_tag + backend
    env['storage_tensor_headers'] = []
    if density != 'Sparse':
        env['storage_tensor_headers'] = ['#include <c10/core/TensorImpl.h>']

    # used for generating switch logic for external functions
    tag = density_tag + backend
    env['TypeID'] = 'TypeID::' + tag
    top_env['type_ids'].append(tag + ',')

    env['legacy_th_headers'] = []
    if backend == 'CUDA':
        env['extra_cuda_headers'] = []
        env['extra_cuda_headers'].append('#include <ATen/DeviceGuard.h>')
        if options.rocm:
            env['th_headers'] = [
                '#include <THH/THH.h>',
                '#include <THH/THHTensor.hpp>',
                '#include <THHUNN/THHUNN.h>',
                '#undef THNN_',
                '#undef THCIndexTensor_',
            ]
            env['extra_cuda_headers'].append('#include <ATen/hip/ATenHIPGeneral.h>')
            env['extra_cuda_headers'].append('#include <ATen/hip/HIPDevice.h>')
            env['extra_cuda_headers'].append('#include <ATen/hip/HIPContext.h>')
        else:
            env['th_headers'] = [
                '#include <THC/THC.h>',
                '#include <THC/THCTensor.hpp>',
                '#include <THCUNN/THCUNN.h>',
                '#undef THNN_',
                '#undef THCIndexTensor_',
            ]
            env['extra_cuda_headers'].append('#include <ATen/cuda/ATenCUDAGeneral.h>')
            env['extra_cuda_headers'].append('#include <ATen/cuda/CUDADevice.h>')
            env['extra_cuda_headers'].append('#include <ATen/cuda/CUDAContext.h>')
        env['state'] = ['globalContext().getTHCState()']
        env['isCUDA'] = 'true'
        env['storage_device'] = 'return storage->device;'
        env['Generator'] = 'CUDAGenerator'
        env['allocator'] = 'at::cuda::getCUDADeviceAllocator()'
    else:
        env['th_headers'] = [
            '#include <TH/TH.h>',
            '#include <TH/THTensor.hpp>',
            '#include <THNN/THNN.h>',
            '#undef THNN_',
        ]
        env['extra_cuda_headers'] = []
        env['state'] = []
        env['isCUDA'] = 'false'
        env['storage_device'] = 'throw std::runtime_error("CPU storage has no device");'
        env['Generator'] = 'CPUGenerator'
        env['allocator'] = 'getCPUAllocator()'

    declarations, definitions, registrations, th_declarations, th_definitions = function_wrapper.create_derived(
        env, declarations)
    env['type_derived_method_declarations'] = declarations
    env['type_derived_method_definitions'] = definitions
    env['function_registrations'] = registrations
    env['legacy_th_declarations'] = th_declarations
    env['legacy_th_definitions'] = th_definitions

    fm = file_manager
    if env['DeviceType'] == 'CUDA':
        fm = cuda_file_manager

    if env['Backend'] == 'CPU' or env['Backend'] == 'CUDA':
        env['namespace'] = env['Backend'].lower()
        env['legacy_th_headers'].append('#include <ATen/LegacyTHFunctions' + env['Backend'] + ".h>")
        fm.write('LegacyTHFunctions' + env['Backend'] + ".h", LEGACY_TH_FUNCTIONS_H, env)
        fm.write('LegacyTHFunctions' + env['Backend'] + ".cpp", LEGACY_TH_FUNCTIONS_CPP, env)

    if density != 'Sparse':
        fm.write(env['Type'] + ".cpp", TYPE_DERIVED_CPP, env)
    else:
        fm.write(env['Type'] + ".cpp", SPARSE_TYPE_DERIVED_CPP, env)
    fm.write(env['Type'] + ".h", TYPE_DERIVED_H, env)

    if env['DeviceType'] == 'CPU':
        top_env['cpu_type_headers'].append(
            '#include "ATen/{}.h"'.format(env['Type']))
    else:
        assert env['DeviceType'] == 'CUDA'
        top_env['cuda_type_headers'].append(
            '#include "ATen/{}.h"'.format(env['Type']))


def generate_type_extension_backend(backend, declarations):
    env = {}
    env['Type'] = "{}Type".format(backend)
    env['Backend'] = backend
    env['DeviceType'] = backend_to_devicetype(backend)
    env['TypeID'] = 'TypeID::' + backend
    top_env['type_ids'].append(backend + ',')

    declarations, definitions, registrations = function_wrapper.create_extension_backend(
        env, declarations)
    env['type_method_declarations'] = declarations
    env['type_method_definitions'] = definitions
    env['function_registrations'] = registrations

    top_env['cpu_type_headers'].append('#include "ATen/{}.h"'.format(env['Type']))
    file_manager.write(env['Type'] + ".cpp", TYPE_EXTENSION_CPP, env)
    file_manager.write(env['Type'] + ".h", TYPE_EXTENSION_H, env)

    extension_backend_register_switch = EXTENSION_BACKEND_REGISTER_SWITCH.substitute(env)
    top_env['extension_backend_register_switches'].append(extension_backend_register_switch)
    top_env['extension_backend_headers'].append(
        '#include <ATen/{}.h>'.format(env['Type']))


# yields (backend, density) tuples
def iterate_types():
    for backend in backends:
        for density in densities:
            if density == 'Mkldnn' and backend != 'CPU':
                continue
            else:
                yield (backend, density)
    for backend in quantized_backends:
        yield (backend, 'Dense')


###################
# declare what files will be output _before_ we do any work
# so that the script runs quickly when we are just querying the
# outputs
def declare_outputs():
    core_files = ['Tensor.h', 'TensorMethods.h']
    for f in core_files:
        core_file_manager.will_write(f)
    files = ['Declarations.yaml', 'TypeDefault.cpp', 'TypeDefault.h',
             'Functions.h', 'NativeFunctions.h',
             'ExtensionBackendRegistration.h', 'RegistrationDeclarations.h']
    for f in files:
        file_manager.will_write(f)
<<<<<<< HEAD
    for fname in sorted(generators.keys()):
        fm = file_manager
        if generators[fname]['name'] == 'CUDA':
            fm = cuda_file_manager
        fm.will_write(fname)
=======
    cuda_files = ['RegisterCUDA.cpp', 'RegisterCUDA.h']
    for f in cuda_files:
        cuda_file_manager.will_write(f)
>>>>>>> 30cf761d
    for backend, density in iterate_types():
        full_backend = backend if density == "Dense" else density + backend
        fm = file_manager
        if backend == 'CUDA':
            fm = cuda_file_manager
        for kind in ["Type"]:
            if kind != 'Type' and density == "Sparse":
                # No Storage or Tensor for sparse
                continue
            fm.will_write("{}{}.h".format(full_backend, kind))
            fm.will_write("{}{}.cpp".format(full_backend, kind))
        if backend == 'CPU' or backend == 'CUDA':
            fm.will_write("LegacyTHFunctions{}.h".format(backend))
            fm.will_write("LegacyTHFunctions{}.cpp".format(backend))
    for backend in extension_backends:
        file_manager.will_write("{}Type.h".format(backend))
        file_manager.will_write("{}Type.cpp".format(backend))


def filter_by_extension(files, *extensions):
    filtered_files = []
    for file in files:
        for extension in extensions:
            if file.endswith(extension):
                filtered_files.append(file)
    return filtered_files


# because EOL may not be LF(\n) on some environment (e.g. Windows),
# normalize EOL from CRLF/CR to LF and compare both files.
def cmpfiles_with_eol_normalization(a, b, names):
    results = ([], [], [])    # match, mismatch, error
    for x in names:
        try:
            with open(os.path.join(a, x)) as f:
                ax = f.read().replace('\r\n', '\n').replace('\r', '\n')
            with open(os.path.join(b, x)) as f:
                bx = f.read().replace('\r\n', '\n').replace('\r', '\n')
            if ax == bx:
                results[0].append(x)
            else:
                results[1].append(x)
        except OSError:
            results[2].append(x)
    return results


def generate_outputs():
    cwrap_files = filter_by_extension(options.files, '.cwrap')
    nn_files = filter_by_extension(options.files, 'nn.yaml', '.h')
    native_files = filter_by_extension(options.files, 'native_functions.yaml')

    declarations = [d
                    for file in cwrap_files
                    for d in cwrap_parser.parse(file)]

    declarations += nn_parse.run(nn_files)
    declarations += native_parse.run(native_files)
    declarations = preprocess_declarations.run(declarations)

    # note: this will fill in top_env['type/tensor_method_declarations/definitions']
    # and modify the declarations to include any information that will all_backends
    # be used by function_wrapper.create_derived
    output_declarations = function_wrapper.create_generic(top_env, declarations)
    output_declarations = postprocess_output_declarations(output_declarations)
    file_manager.write("Declarations.yaml", format_yaml(output_declarations))

    for backend, density in iterate_types():
        generate_storage_type_and_tensor(backend, density, declarations)
    for backend in extension_backends:
        generate_type_extension_backend(backend, declarations)

    core_files = {
        'Tensor.h': TENSOR_H,
        'TensorMethods.h': TENSOR_METHODS_H
    }

    for core_file, core_template_file in core_files.items():
        core_file_manager.write(core_file, core_template_file, top_env)

    file_manager.write('TypeDefault.h', TYPE_DEFAULT_H, top_env)
    file_manager.write('TypeDefault.cpp', TYPE_DEFAULT_CPP, top_env)
    file_manager.write('RegistrationDeclarations.h', REGISTRATION_DECLARATIONS_H, top_env)

    file_manager.write('Functions.h', FUNCTIONS_H, top_env)

    file_manager.write('NativeFunctions.h', NATIVE_FUNCTIONS_H, top_env)

    file_manager.write('ExtensionBackendRegistration.h', EXTENSION_BACKEND_REGISTRATION_H, top_env)

    file_manager.check_all_files_written()
    cuda_file_manager.check_all_files_written()

    # check that generated files match source files
    core_source_path = os.path.join(options.source_path, 'core')
    match, mismatch, errors = cmpfiles_with_eol_normalization(core_install_dir, core_source_path, core_files.keys())
    if errors:
        raise RuntimeError("Error while trying to compare source and generated files for {}. "
                           "Source directory: {}.  Generated directory: {}."
                           .format(errors, core_source_path, core_install_dir))
    if mismatch:
        file_component = '{}'.format(','.join(mismatch))
        if len(mismatch) > 1:
            file_component = '{' + file_component + '}'
        update_cmd = "cp {}/{} {}".format(core_install_dir, file_component, core_source_path)
        raise RuntimeError("Source files: {} did not match generated files.  To update the source files, "
                           "set environment variable GEN_TO_SOURCE or run \"{}\"".format(mismatch, update_cmd))

declare_outputs()
if options.output_dependencies is not None:
    file_manager.write_outputs(options.output_dependencies)
    core_file_manager.write_outputs(options.output_dependencies + "-core")
    cuda_file_manager.write_outputs(options.output_dependencies + "-cuda")
else:
    generate_outputs()<|MERGE_RESOLUTION|>--- conflicted
+++ resolved
@@ -369,17 +369,11 @@
              'ExtensionBackendRegistration.h', 'RegistrationDeclarations.h']
     for f in files:
         file_manager.will_write(f)
-<<<<<<< HEAD
     for fname in sorted(generators.keys()):
         fm = file_manager
         if generators[fname]['name'] == 'CUDA':
             fm = cuda_file_manager
         fm.will_write(fname)
-=======
-    cuda_files = ['RegisterCUDA.cpp', 'RegisterCUDA.h']
-    for f in cuda_files:
-        cuda_file_manager.will_write(f)
->>>>>>> 30cf761d
     for backend, density in iterate_types():
         full_backend = backend if density == "Dense" else density + backend
         fm = file_manager
